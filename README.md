--- conflicted
+++ resolved
@@ -20,10 +20,6 @@
 
 Still missing:
 
-<<<<<<< HEAD
-=======
-- Custom DNS resolver (needs to be implemented before async)
->>>>>>> 40fd9ae7
 - Asynchronous sockets
 
 ## Dependencies
